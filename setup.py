--- conflicted
+++ resolved
@@ -195,17 +195,7 @@
         "Operating System :: OS Independent",
     ],
     packages=["mpi4jax", "mpi4jax.collective_ops", "mpi4jax.cython"],
-<<<<<<< HEAD
     ext_modules=get_extensions(),
-    setup_requires=[
-        "setuptools>=18.0",
-        "cython>=0.21",
-        "mpi4py>=3.0.1",
-        "setuptools_scm",
-    ],
-=======
-    ext_modules=EXTENSIONS,
->>>>>>> 6768b860
     use_scm_version=dict(
         write_to="mpi4jax/_version.py",
     ),
