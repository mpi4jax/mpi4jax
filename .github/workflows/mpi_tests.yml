name: Tests

on:
  pull_request:

  push:
    branches:
      - master

jobs:
  test:
    runs-on: ${{ matrix.os }}
    strategy:
      fail-fast: false
      matrix:
        os: [ubuntu-latest, macos-latest]
        python-version: [3.6, 3.9]
        mpi: [mpich, openmpi]

        include:
          - os: ubuntu-18.04
            python-version: 3.6
            mpi: intelmpi
          - os: ubuntu-18.04
            python-version: 3.9
            mpi: intelmpi

    env:
       MPICH_INTERFACE_HOSTNAME: localhost
    steps:
      - uses: actions/checkout@v2

      - name: Set up Python ${{ matrix.python-version }} on ${{ matrix.os }}
        uses: actions/setup-python@v2
        with:
          python-version: ${{ matrix.python-version }}

      - name: Find pip cache directory
        id: pip-cache-lookup
        run: |
          echo "::set-output name=dir::$(pip cache dir)"

      - name: Install MPI (${{ matrix.mpi }})
        #if: steps.cache-mpi.outputs.cache-hit != 'true'
        run: |
          sh ./conf/travis-install-mpi.sh ${{ matrix.mpi }}

      - name: Cache pip installed packages
        id: pip-cache
        uses: actions/cache@v2
        with:
          path: ${{ steps.pip-cache-lookup.outputs.dir }}
          key: ${{ matrix.os }}-${{ matrix.python-version }}-pip-${{ hashFiles('**/requirements.txt') }}
          #restore-keys: |
          #  ${{ runner.os }}-${{ runner.python-version }}-pip-

      - name: Pip install python dependencies
        run: |
          if [ ${{ matrix.mpi }} == 'intelmpi' ]; then
            source ${HOME}/intel/compilers_and_libraries/linux/mpi/intel64/bin/mpivars.sh -ofi_internal=1 release
          fi

          python -m pip install --upgrade pip
          pip install wheel
<<<<<<< HEAD
          pip install pytest numpy jax jaxlib mpi4py
=======
          pip install pytest numpy jax jaxlib mpi4py tqdm
>>>>>>> 75e2631a
          if [ -f requirements.txt ]; then pip install -r requirements.txt; fi
          pip install -v .

      - name: Single-execution test with pytest
        run: |
          if [ ${{ matrix.mpi }} == 'intelmpi' ]; then
            source ${HOME}/intel/compilers_and_libraries/linux/mpi/intel64/bin/mpivars.sh -ofi_internal=1 release
          fi

          cd tests
          pytest .

      - name: mpirun test with pytest
        run: |
          cd tests

          if [ ${{ matrix.mpi }} == 'intelmpi' ]; then
            source ${HOME}/intel/compilers_and_libraries/linux/mpi/intel64/bin/mpivars.sh -ofi_internal=1 release
            mpirun -v -np 2 pytest .
          else
            mpirun -host localhost:2 -v -np 2 pytest .
          fi<|MERGE_RESOLUTION|>--- conflicted
+++ resolved
@@ -62,11 +62,7 @@
 
           python -m pip install --upgrade pip
           pip install wheel
-<<<<<<< HEAD
-          pip install pytest numpy jax jaxlib mpi4py
-=======
           pip install pytest numpy jax jaxlib mpi4py tqdm
->>>>>>> 75e2631a
           if [ -f requirements.txt ]; then pip install -r requirements.txt; fi
           pip install -v .
 
