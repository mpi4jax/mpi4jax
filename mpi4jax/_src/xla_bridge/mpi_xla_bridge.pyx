--- conflicted
+++ resolved
@@ -72,12 +72,8 @@
     MPI_Error_string(ierr, c_string, &length)
 
     with gil:
-<<<<<<< HEAD
-        message = f"r{rank} | MPI_{mpi_op} returned error code {ierr} - aborting\n"
-=======
         strerr = c_string[:length]
-        message = f'r{rank} | MPI_{mpi_op} returned error code {ierr}: {strerr} - aborting\n'
->>>>>>> 0f0887a8
+        message = f"r{rank} | MPI_{mpi_op} returned error code {ierr}: {strerr} - aborting\n"
 
     return abort(ierr, comm, message)
 
