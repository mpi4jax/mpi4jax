--- conflicted
+++ resolved
@@ -8,7 +8,7 @@
 from jax.interpreters import mlir
 import jaxlib.mlir.ir as ir
 
-from mpi4jax._src.utils import (
+from ..utils import (
     HashableMPIType,
     default_primitive_impl,
     to_dtype_handle,
@@ -18,19 +18,12 @@
     wrap_as_hashable,
     as_mhlo_constant,
     get_default_layouts,
-    ordered_effect,
+    effect,
 )
-<<<<<<< HEAD
-from mpi4jax._src.jax_compat import hlo_custom_call, token_type, ShapedArray
-from mpi4jax._src.decorators import translation_rule_cpu, translation_rule_gpu
-from mpi4jax._src.validation import enforce_types
-from mpi4jax._src.comm import get_default_comm
-=======
 from ..jax_compat import custom_call, token_type, ShapedArray
 from ..decorators import translation_rule_cpu, translation_rule_gpu
 from ..validation import enforce_types
 from ..comm import get_default_comm
->>>>>>> 740cf639
 
 
 # The Jax primitive
@@ -97,7 +90,7 @@
 # This function compiles the operation
 @translation_rule_cpu
 def mpi_recv_xla_encode_cpu(ctx, x, token, source, tag, comm, status):
-    from mpi4jax._src.xla_bridge.mpi_xla_bridge import MPI_STATUS_IGNORE_ADDR
+    from ..xla_bridge.mpi_xla_bridge import MPI_STATUS_IGNORE_ADDR
 
     comm = unpack_hashable(comm)
     status = unpack_hashable(status)
@@ -122,8 +115,6 @@
         status_ptr = _np.uintp(MPI_STATUS_IGNORE_ADDR)
     else:
         status_ptr = to_mpi_ptr(status)
-
-    token = ctx.tokens_in.get(ordered_effect)[0]
 
     operands = (
         as_mhlo_constant(nitems, _np.intc),
@@ -135,30 +126,20 @@
         token,
     )
 
-<<<<<<< HEAD
-    custom_call = hlo_custom_call(
-=======
     return custom_call(
->>>>>>> 740cf639
         b"mpi_recv",
         result_types=out_types,
         operands=operands,
         operand_layouts=get_default_layouts(operands),
         result_layouts=get_default_layouts(out_types),
         has_side_effect=True,
-    )
-
-    results = list(custom_call.results)
-    token = results[-1]
-    ctx.set_tokens_out(mlir.TokenSet({ordered_effect: (token,)}))
-
-    return results
+    ).results
 
 
 @translation_rule_gpu
 def mpi_recv_xla_encode_gpu(ctx, x, token, source, tag, comm, status):
-    from mpi4jax._src.xla_bridge.mpi_xla_bridge import MPI_STATUS_IGNORE_ADDR
-    from mpi4jax._src.xla_bridge.mpi_xla_bridge_gpu import build_recv_descriptor
+    from ..xla_bridge.mpi_xla_bridge import MPI_STATUS_IGNORE_ADDR
+    from ..xla_bridge.mpi_xla_bridge_gpu import build_recv_descriptor
 
     comm = unpack_hashable(comm)
     status = unpack_hashable(status)
@@ -211,7 +192,7 @@
     return (
         ShapedArray(xs.shape, xs.dtype),
         core.abstract_token,
-    ), {ordered_effect}
+    ), {effect}
 
 
 mpi_recv_p.multiple_results = True
