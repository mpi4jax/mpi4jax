--- conflicted
+++ resolved
@@ -9,7 +9,7 @@
 from jax.interpreters import mlir
 import jaxlib.mlir.ir as ir
 
-from mpi4jax._src.utils import (
+from ..utils import (
     HashableMPIType,
     default_primitive_impl,
     to_dtype_handle,
@@ -18,19 +18,12 @@
     wrap_as_hashable,
     as_mhlo_constant,
     get_default_layouts,
-    ordered_effect,
+    effect,
 )
-<<<<<<< HEAD
-from mpi4jax._src.jax_compat import hlo_custom_call, token_type, ShapedArray
-from mpi4jax._src.decorators import translation_rule_cpu, translation_rule_gpu
-from mpi4jax._src.validation import enforce_types
-from mpi4jax._src.comm import get_default_comm
-=======
 from ..jax_compat import custom_call, token_type, ShapedArray
 from ..decorators import translation_rule_cpu, translation_rule_gpu
 from ..validation import enforce_types
 from ..comm import get_default_comm
->>>>>>> 740cf639
 
 
 # The Jax primitive
@@ -104,8 +97,6 @@
         *token_type(),
     ]
 
-    token = ctx.tokens_in.get(ordered_effect)[0]
-
     operands = (
         as_mhlo_constant(nitems, _np.intc),
         x,
@@ -115,29 +106,19 @@
         token,
     )
 
-<<<<<<< HEAD
-    custom_call = hlo_custom_call(
-=======
     return custom_call(
->>>>>>> 740cf639
         b"mpi_allreduce",
         result_types=out_types,
         operands=operands,
         operand_layouts=get_default_layouts(operands),
         result_layouts=get_default_layouts(out_types),
         has_side_effect=True,
-    )
-
-    results = list(custom_call.results)
-    token = results[-1]
-    ctx.set_tokens_out(mlir.TokenSet({ordered_effect: (token,)}))
-
-    return results
+    ).results
 
 
 @translation_rule_gpu
 def mpi_allreduce_xla_encode_gpu(ctx, x, token, op, comm, transpose):
-    from mpi4jax._src.xla_bridge.mpi_xla_bridge_gpu import build_allreduce_descriptor
+    from ..xla_bridge.mpi_xla_bridge_gpu import build_allreduce_descriptor
 
     op = unpack_hashable(op)
     comm = unpack_hashable(comm)
@@ -160,8 +141,6 @@
         ir.RankedTensorType.get(dims, dtype),
         *token_type(),
     ]
-
-    token = ctx.tokens_in.get(ordered_effect)[0]
 
     operands = (
         x,
@@ -175,11 +154,7 @@
         to_dtype_handle(x_nptype),
     )
 
-<<<<<<< HEAD
-    custom_call = hlo_custom_call(
-=======
     return custom_call(
->>>>>>> 740cf639
         b"mpi_allreduce",
         result_types=out_types,
         operands=operands,
@@ -189,27 +164,13 @@
         backend_config=descriptor,
     ).results
 
-    results = list(custom_call.results)
-    token = results[-1]
-    ctx.set_tokens_out(mlir.TokenSet({ordered_effect: (token,)}))
-
-    return results
-
 
 # This function evaluates only the shapes during AST construction
 def mpi_allreduce_abstract_eval(xs, token, op, comm, transpose):
-    if not transpose:
-        return (
-            ShapedArray(xs.shape, xs.dtype),
-            core.abstract_token,
-        ), {ordered_effect}
-    else:
-        # The transposition of an allreduce is just the identity, so it can be reordered
-        # and does not come with an ordered effect.
-        return (
-            ShapedArray(xs.shape, xs.dtype),
-            core.abstract_token,
-        ), {}
+    return (
+        ShapedArray(xs.shape, xs.dtype),
+        core.abstract_token,
+    ), {effect}
 
 
 def mpi_allreduce_batch_eval(in_args, batch_axes, op, comm, transpose):
