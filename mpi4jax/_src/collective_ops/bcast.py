--- conflicted
+++ resolved
@@ -8,7 +8,7 @@
 from jax.interpreters import mlir
 import jaxlib.mlir.ir as ir
 
-from mpi4jax._src.utils import (
+from ..utils import (
     HashableMPIType,
     default_primitive_impl,
     to_dtype_handle,
@@ -19,17 +19,10 @@
     get_default_layouts,
     effect,
 )
-<<<<<<< HEAD
-from mpi4jax._src.jax_compat import hlo_custom_call, token_type, ShapedArray
-from mpi4jax._src.decorators import translation_rule_cpu, translation_rule_gpu
-from mpi4jax._src.validation import enforce_types
-from mpi4jax._src.comm import get_default_comm
-=======
 from ..jax_compat import custom_call, token_type, ShapedArray
 from ..decorators import translation_rule_cpu, translation_rule_gpu
 from ..validation import enforce_types
 from ..comm import get_default_comm
->>>>>>> 740cf639
 
 
 # The Jax primitive
@@ -129,7 +122,7 @@
 
 @translation_rule_gpu
 def mpi_bcast_xla_encode_gpu(ctx, x, token, root, comm):
-    from mpi4jax._src.xla_bridge.mpi_xla_bridge_gpu import build_bcast_descriptor
+    from ..xla_bridge.mpi_xla_bridge_gpu import build_bcast_descriptor
 
     comm = unpack_hashable(comm)
 
