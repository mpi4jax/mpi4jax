# make sure to import mpi4py first
# this calls MPI_Init and registers mpi4py's atexit handler
from mpi4py import MPI

<<<<<<< HEAD
=======
# this registers our custom XLA functions
import mpi4jax.cython

>>>>>>> 976c40cb
from ._create_token import create_token

from .collective_ops.allreduce import Allreduce
from .collective_ops.send import Send
from .collective_ops.recv import Recv
from .collective_ops.sendrecv import Sendrecv

from .warn import disable_omnistaging_warning
<<<<<<< HEAD
=======
from .flush import flush

# at exit, we wait for all pending operations to finish
# this prevents deadlocks (see mpi4jax#22)
import atexit

atexit.register(flush)

>>>>>>> 976c40cb

__all__ = [
    "Allreduce",
    "Send",
    "Recv",
    "Sendrecv",
    "create_token",
    "disable_omnistaging_warning",
<<<<<<< HEAD
]
=======
    "flush",
]

del atexit, MPI, mpi4jax.cython
>>>>>>> 976c40cb
<|MERGE_RESOLUTION|>--- conflicted
+++ resolved
@@ -2,12 +2,9 @@
 # this calls MPI_Init and registers mpi4py's atexit handler
 from mpi4py import MPI
 
-<<<<<<< HEAD
-=======
 # this registers our custom XLA functions
 import mpi4jax.cython
 
->>>>>>> 976c40cb
 from ._create_token import create_token
 
 from .collective_ops.allreduce import Allreduce
@@ -16,8 +13,6 @@
 from .collective_ops.sendrecv import Sendrecv
 
 from .warn import disable_omnistaging_warning
-<<<<<<< HEAD
-=======
 from .flush import flush
 
 # at exit, we wait for all pending operations to finish
@@ -26,7 +21,6 @@
 
 atexit.register(flush)
 
->>>>>>> 976c40cb
 
 __all__ = [
     "Allreduce",
@@ -35,11 +29,7 @@
     "Sendrecv",
     "create_token",
     "disable_omnistaging_warning",
-<<<<<<< HEAD
-]
-=======
     "flush",
 ]
 
-del atexit, MPI, mpi4jax.cython
->>>>>>> 976c40cb
+del atexit, MPI, mpi4jax.cython