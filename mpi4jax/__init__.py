--- conflicted
+++ resolved
@@ -1,68 +1,32 @@
+# this defines the public API of mpi4jax
+# all other intialization is taking place in _src/__init__.py
+
 from ._version import version as __version__  # noqa: F401
 
-<<<<<<< HEAD
-# make sure to import mpi4py first
-# this calls MPI_Init and registers mpi4py's atexit handler
-from mpi4py import MPI
-
-# this registers our custom XLA functions
-import mpi4jax.cython
-
-from .collective_ops.allgather import Allgather
-from .collective_ops.allreduce import Allreduce
-from .collective_ops.alltoall import Alltoall
-from .collective_ops.bcast import Bcast
-from .collective_ops.gather import Gather
-from .collective_ops.recv import Recv
-from .collective_ops.reduce import Reduce
-from .collective_ops.scan import Scan
-from .collective_ops.scatter import Scatter
-from .collective_ops.send import Send
-from .collective_ops.sendrecv import Sendrecv
-
-from .flush import flush
-from .warn import disable_omnistaging_warning
-
-# at exit, we wait for all pending operations to finish
-# this prevents deadlocks (see mpi4jax#22)
-import atexit
-
-atexit.register(flush)
-=======
-from ._src import allreduce, recv, send, sendrecv, bcast, disable_omnistaging_warning
->>>>>>> afe37d9d
-
-from ._deprecations import Allreduce, Recv, Send, Sendrecv, Bcast
+from ._src import (
+    allgather,
+    allreduce,
+    alltoall,
+    bcast,
+    gather,
+    recv,
+    reduce,
+    scan,
+    scatter,
+    send,
+    sendrecv,
+)
 
 __all__ = [
-<<<<<<< HEAD
-    "Allgather",
-    "Allreduce",
-    "Alltoall",
-    "Bcast",
-    "Gather",
-    "Recv",
-    "Reduce",
-    "Scan",
-    "Scatter",
-    "Send",
-    "Sendrecv",
-    "disable_omnistaging_warning",
-    "flush",
-]
-
-del atexit, MPI, mpi4jax.cython
-=======
+    "allgather",
     "allreduce",
+    "alltoall",
+    "bcast",
+    "gather",
+    "recv",
+    "reduce",
+    "scan",
+    "scatter",
     "send",
-    "recv",
     "sendrecv",
-    "bcast",
-    "disable_omnistaging_warning",
-    "Allreduce",
-    "Recv",
-    "Send",
-    "Sendrecv",
-    "Bcast",
-]
->>>>>>> afe37d9d
+]